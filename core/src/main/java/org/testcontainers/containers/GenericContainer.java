--- conflicted
+++ resolved
@@ -239,11 +239,7 @@
      */
     @Deprecated
     public GenericContainer() {
-<<<<<<< HEAD
         this(DockerImageName.parse("alpine:3.5"));
-=======
-        this(TestcontainersConfiguration.getInstance().getTinyDockerImageName().asCanonicalNameString());
->>>>>>> b068af5a
     }
 
     /**
