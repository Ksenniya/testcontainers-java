package org.testcontainers.utility;

import com.google.common.annotations.VisibleForTesting;
import com.google.common.collect.ImmutableMap;
import lombok.AccessLevel;
import lombok.Data;
import lombok.Getter;
import lombok.NonNull;
import lombok.RequiredArgsConstructor;
import lombok.SneakyThrows;
import lombok.Synchronized;
import lombok.extern.slf4j.Slf4j;
import org.testcontainers.UnstableAPI;

import java.io.File;
import java.io.FileNotFoundException;
import java.io.FileOutputStream;
import java.io.IOException;
import java.io.InputStream;
import java.io.OutputStream;
import java.net.MalformedURLException;
import java.net.URL;
import java.util.Map;
import java.util.Objects;
import java.util.Optional;
import java.util.Properties;
import java.util.concurrent.atomic.AtomicReference;
import java.util.stream.Stream;

/**
 * Provides a mechanism for fetching configuration/defaults from the classpath.
 */
@Data
@Slf4j
@RequiredArgsConstructor(access = AccessLevel.PRIVATE)
public class TestcontainersConfiguration {

    private static String PROPERTIES_FILE_NAME = "testcontainers.properties";

    private static File ENVIRONMENT_CONFIG_FILE = new File(System.getProperty("user.home"), "." + PROPERTIES_FILE_NAME);

    private static final ImmutableMap<DockerImageName, String> CONTAINER_MAPPING = ImmutableMap.<DockerImageName, String>builder()
        .put(DockerImageName.parse("richnorth/ambassador:latest"), "ambassador.container.image")
        .put(DockerImageName.parse("alpine/socat:latest"), "socat.container.image")
        .put(DockerImageName.parse("testcontainers/vnc-recorder:1.1.0"), "vncrecorder.container.image")
        .put(DockerImageName.parse("docker/compose:1.24.1"), "compose.container.image")
        .put(DockerImageName.parse("alpine:3.5"), "tinyimage.container.image")
        .put(DockerImageName.parse("testcontainers/ryuk:0.3.0"), "ryuk.container.image")
        .put(DockerImageName.parse("confluentinc/cp-kafka"), "kafka.container.image")
        .put(DockerImageName.parse("apachepulsar/pulsar"), "pulsar.container.image")
        .put(DockerImageName.parse("localstack/localstack"), "localstack.container.image")
        .put(DockerImageName.parse("testcontainers/sshd:1.0.0"), "sshd.container.image")
        .build();

    @Getter(lazy = true)
    private static final TestcontainersConfiguration instance = loadConfiguration();

    @SuppressWarnings({"ConstantConditions", "unchecked", "rawtypes"})
    @VisibleForTesting
    static AtomicReference<TestcontainersConfiguration> getInstanceField() {
        // Lazy Getter from Lombok changes the field's type to AtomicReference
        return (AtomicReference) (Object) instance;
    }

    @Getter(AccessLevel.NONE)
    private final Properties environmentProperties;

    private final Properties properties = new Properties();

    TestcontainersConfiguration(Properties environmentProperties, Properties classpathProperties) {
        this.environmentProperties = environmentProperties;

        this.properties.putAll(classpathProperties);
        this.properties.putAll(environmentProperties);
    }

<<<<<<< HEAD
=======
    private DockerImageName getImage(final String key, final String defaultValue) {
        return DockerImageName
            .parse(properties.getProperty(key, defaultValue).trim())
            .asCompatibleSubstituteFor(defaultValue);
    }

    @Deprecated
    public String getAmbassadorContainerImage() {
        return getAmbassadorContainerDockerImageName().asCanonicalNameString();
    }

    @Deprecated
    public DockerImageName getAmbassadorContainerDockerImageName() {
        return getImage("ambassador.container.image", "richnorth/ambassador:latest");
    }

    @Deprecated
    public String getSocatContainerImage() {
        return getSocatDockerImageName().asCanonicalNameString();
    }

    public DockerImageName getSocatDockerImageName() {
        return getImage("socat.container.image", "alpine/socat:latest");
    }

    @Deprecated
    public String getVncRecordedContainerImage() {
        return getVncDockerImageName().asCanonicalNameString();
    }

    public DockerImageName getVncDockerImageName() {
        return getImage("vncrecorder.container.image", "testcontainers/vnc-recorder:1.1.0");
    }

    @Deprecated
    public String getDockerComposeContainerImage() {
        return getDockerComposeDockerImageName().asCanonicalNameString();
    }

    public DockerImageName getDockerComposeDockerImageName() {
        return getImage("compose.container.image", "docker/compose:1.24.1");
    }

    @Deprecated
    public String getTinyImage() {
        return getTinyDockerImageName().asCanonicalNameString();
    }

    public DockerImageName getTinyDockerImageName() {
        return getImage("tinyimage.container.image", "alpine:3.5");
    }

>>>>>>> b068af5a
    public boolean isRyukPrivileged() {
        return Boolean.parseBoolean((String) properties.getOrDefault("ryuk.container.privileged", "false"));
    }

    public Integer getRyukTimeout() {
        return Integer.parseInt((String) properties.getOrDefault("ryuk.container.timeout", "30"));
    }

    public boolean isDisableChecks() {
        return Boolean.parseBoolean((String) environmentProperties.getOrDefault("checks.disable", "false"));
    }

    @UnstableAPI
    public boolean environmentSupportsReuse() {
        return Boolean.parseBoolean((String) environmentProperties.getOrDefault("testcontainers.reuse.enable", "false"));
    }

    public String getDockerClientStrategyClassName() {
        return (String) environmentProperties.get("docker.client.strategy");
    }

    public String getTransportType() {
        return properties.getProperty("transport.type", "okhttp");
    }

    public Integer getImagePullPauseTimeout() {
        return Integer.parseInt((String) properties.getOrDefault("pull.pause.timeout", "30"));
    }

    @Synchronized
    public boolean updateGlobalConfig(@NonNull String prop, @NonNull String value) {
        try {
            if (value.equals(environmentProperties.get(prop))) {
                return false;
            }

            environmentProperties.setProperty(prop, value);

            ENVIRONMENT_CONFIG_FILE.createNewFile();
            try (OutputStream outputStream = new FileOutputStream(ENVIRONMENT_CONFIG_FILE)) {
                environmentProperties.store(outputStream, "Modified by Testcontainers");
            }

            // Update internal state only if environment config was successfully updated
            properties.setProperty(prop, value);
            return true;
        } catch (Exception e) {
            log.debug("Can't store environment property {} in {}", prop, ENVIRONMENT_CONFIG_FILE);
            return false;
        }
    }

    @SneakyThrows(MalformedURLException.class)
    private static TestcontainersConfiguration loadConfiguration() {
        return new TestcontainersConfiguration(
            readProperties(ENVIRONMENT_CONFIG_FILE.toURI().toURL()),
            Stream
                .of(
                    TestcontainersConfiguration.class.getClassLoader(),
                    Thread.currentThread().getContextClassLoader()
                )
                .map(it -> it.getResource(PROPERTIES_FILE_NAME))
                .filter(Objects::nonNull)
                .map(TestcontainersConfiguration::readProperties)
                .reduce(new Properties(), (a, b) -> {
                    a.putAll(b);
                    return a;
                })
        );
    }

    private static Properties readProperties(URL url) {
        log.debug("Testcontainers configuration overrides will be loaded from {}", url);
        Properties properties = new Properties();
        try (InputStream inputStream = url.openStream()) {
            properties.load(inputStream);
        } catch (FileNotFoundException e) {
            log.trace("Testcontainers config override was found on {} but the file was not found", url, e);
        } catch (IOException e) {
            log.warn("Testcontainers config override was found on {} but could not be loaded", url, e);
        }
        return properties;
    }

    DockerImageName getConfiguredSubstituteImage(DockerImageName original) {
        for (final Map.Entry<DockerImageName, String> entry : CONTAINER_MAPPING.entrySet()) {
            if (original.isCompatibleWith(entry.getKey())) {
                return
                    Optional.ofNullable(entry.getValue())
                        .map(properties::get)
                        .map(String::valueOf)
                        .map(DockerImageName::parse)
                        .orElse(original)
                        .asCompatibleSubstituteFor(original);
            }
        }
        return original;
    }
}<|MERGE_RESOLUTION|>--- conflicted
+++ resolved
@@ -74,8 +74,6 @@
         this.properties.putAll(environmentProperties);
     }
 
-<<<<<<< HEAD
-=======
     private DockerImageName getImage(final String key, final String defaultValue) {
         return DockerImageName
             .parse(properties.getProperty(key, defaultValue).trim())
@@ -128,7 +126,6 @@
         return getImage("tinyimage.container.image", "alpine:3.5");
     }
 
->>>>>>> b068af5a
     public boolean isRyukPrivileged() {
         return Boolean.parseBoolean((String) properties.getOrDefault("ryuk.container.privileged", "false"));
     }
